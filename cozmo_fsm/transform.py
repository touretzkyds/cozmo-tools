"""
Transformation matrices for kinematics calculations.
"""

import numpy as np
<<<<<<< HEAD
from math import sin, cos, tan, pi
=======
from math import sin, cos, tan, pi, atan2, asin, sqrt
>>>>>>> e9081ea7

def point(x=0,y=0,z=0):
    return np.array([ [x], [y], [z], [1.] ])

def norm(pt):
    return pt[0][0:3].norm()

def aboutX(theta):
    c = cos(theta)
    s = sin(theta)
    return np.array([
        [ 1,  0,  0, 0],
        [ 0,  c, -s, 0],
        [ 0,  s,  c, 0],
        [ 0,  0,  0, 1]])

def aboutY(theta):
    c = cos(theta)
    s = sin(theta)
    return np.array([
        [ c,  0,  s, 0],
        [ 0,  1,  0, 0],
        [-s,  0,  c, 0],
        [ 0,  0,  0, 1]])

def aboutZ(theta):
    c = cos(theta)
    s = sin(theta)
    return np.array([
        [ c, -s,  0, 0],
        [ s,  c,  0, 0],
        [ 0,  0,  1, 0],
        [ 0,  0,  0, 1.]])

def translate(x,y,z=0):
    return np.array([
        [ 1, 0, 0, x],
        [ 0, 1, 0, y],
        [ 0, 0, 1, z],
        [ 0, 0, 0, 1.]])

def normalize(v):
    s = v[3,0]
    if s == 0:
        return v
    else:
        return v/s

def identity():
    return np.array([
        [1, 0, 0, 0],
        [0, 1, 0, 0],
        [0, 0, 1, 0],
        [0, 0, 0, 1.]])

def dh_matrix(d,theta,r,alpha):
    """Denavit-Hartenberg transformation from joint i to joint i+1."""
    return aboutX(alpha).dot(translate(r,0,d).dot(aboutZ(theta)))

def translation(t):
    return np.array([ [t[0,3]], [t[1,3]], [t[2,3]], [t[3,3]] ])

def wrap_angle(angle_rads):
    """Keep angle between -pi and pi."""
    while angle_rads <= -pi:
        angle_rads += 2*pi
    while angle_rads > pi:
        angle_rads -= 2*pi
    return angle_rads
    # if angle_rads <= -pi:
    #     return 2*pi + angle_rads
    # elif angle_rads > pi:
    #     return angle_rads - 2*pi
    # else:
    #     return angle_rads

def wrap_selected_angles(angle_rads, index):
    """Keep angle between -pi and pi for list"""
    for i in index:
       angle_rads[i] =  wrap_angle(angle_rads[i])
    return angle_rads

def tprint(t):
    number_format = "%7.3f"
    def tprint_vector(t):
        for i in range(t.shape[0]):
            if i == 0:
                print('[ ',end='')
            else:
                print('  ',end='')
            print(number_format % t[i],end='')
            if i+1 == t.shape[0]:
                print(' ]')
            else:
                print()
    def tprint_matrix(t):
        for i in range(t.shape[0]):
            if i == 0:
                print('[ ',end='')
            else:
                print('  ',end='')
            for j in range(t.shape[1]):
                if j>0: print('  ',end='')
                print(number_format % t[i][j], end='')
            if i+1 == t.shape[0]:
                print(' ]')
            else:
                print()
    if isinstance(t, np.ndarray) and t.ndim == 1:
        tprint_vector(t)
    elif isinstance(t, np.ndarray) and t.ndim == 2:
        tprint_matrix(t)
    elif isinstance(t, (int,float)):
        print(number_format % t)
    else:
        print(t)

#---------------- Quaternions ----------------

def quat2rot(q0,q1,q2,q3):
    # formula from http://stackoverflow.com/questions/7938373/from-quaternions-to-opengl-rotations
    q0_sq = q0*q0; q1_sq = q1*q1; q2_sq = q2*q2; q3_sq = q3*q3
    t_q0q1 = 2. * q0 * q1
    t_q0q2 = 2. * q0 * q2
    t_q0q3 = 2. * q0 * q3
    t_q1q2 = 2. * q1 * q2
    t_q1q3 = 2. * q1 * q3
    t_q2q3 = 2. * q2 * q3
    return np.array([
        [ q0_sq+q1_sq-q2_sq-q3_sq, t_q1q2-t_q0q3,           t_q1q3+t_q0q2,           0. ],
        [ t_q1q2+t_q0q3,           q0_sq-q1_sq+q2_sq-q3_sq, t_q2q3-t_q0q1,           0. ],
        [ t_q1q3-t_q0q2,           t_q2q3+t_q0q1,           q0_sq-q1_sq-q2_sq+q3_sq, 0. ],
        [             0.,                     0.,                      0.,           1.  ]])

def quat2rot33(q0,q1,q2,q3):
    # formula from http://stackoverflow.com/questions/7938373/from-quaternions-to-opengl-rotations
    q0_sq = q0*q0; q1_sq = q1*q1; q2_sq = q2*q2; q3_sq = q3*q3
    t_q0q1 = 2. * q0 * q1
    t_q0q2 = 2. * q0 * q2
    t_q0q3 = 2. * q0 * q3
    t_q1q2 = 2. * q1 * q2
    t_q1q3 = 2. * q1 * q3
    t_q2q3 = 2. * q2 * q3
    return np.array([
        [ q0_sq+q1_sq-q2_sq-q3_sq, t_q1q2-t_q0q3,           t_q1q3+t_q0q2,         ],
        [ t_q1q2+t_q0q3,           q0_sq-q1_sq+q2_sq-q3_sq, t_q2q3-t_q0q1,         ],
        [ t_q1q3-t_q0q2,           t_q2q3+t_q0q1,           q0_sq-q1_sq-q2_sq+q3_sq]])


def quaternion_to_euler_angle(quaternion):
    # source: https://en.wikipedia.org/wiki/Conversion_between_quaternions_and_Euler_angles
    w, x, y, z = quaternion
    t0 = +2.0 * (w * x + y * z)
    t1 = +1.0 - 2.0 * (x * x + y * y)
    X = atan2(t0, t1)

    t2 = +2.0 * (w * y - z * x)
    t2 = +1.0 if t2 > +1.0 else t2
    t2 = -1.0 if t2 < -1.0 else t2
    Y = asin(t2)

    t3 = +2.0 * (w * z + x * y)
    t4 = +1.0 - 2.0 * (y * y + z * z)
    Z = atan2(t3, t4)

    return X, Y, Z


#---------------- General Geometric Calculations ----------------

def project_to_line(x0,y0,theta0,x1,y1):
    """Returns the projection of the point (x1,y1) onto the
    line through (x0,y0) with orientation theta0."""
    bigvalue = 1e6
    m0 = max(-bigvalue, min(bigvalue, tan(theta0)))
    if abs(m0) < 1/bigvalue:
        return (x1,y0)
    m1 = -1 / m0
    b0 = y0 - m0*x0
    b1 = y1 - m1*x1
    x2 = (b0-b1) / (m1-m0)
    y2 = m0 * x2 + b0
    return (x2,y2)

def line_equation(p1, p2):
    "Returns the line equation used by line_intersection."
    A = (p1[1] - p2[1])
    B = (p2[0] - p1[0])
    C = (p1[0]*p2[1] - p2[0]*p1[1])
    return (A, B, -C)

def line_extrapolate(L, x):
    (A,B,C) = L
    s = +1 if B > 0 else -1
    return C if B == 0 else (-A/B)*x + C*s

def line_intersection(L1,L2):
    "Intersection point of two lines defined by line equations"
    D  = L1[0] * L2[1] - L1[1] * L2[0]
    if D == 0: return False
    Dx = L1[2] * L2[1] - L1[1] * L2[2]
    Dy = L1[0] * L2[2] - L1[2] * L2[0]
    x = Dx / D
    y = Dy / D
    return (x,y)
<<<<<<< HEAD
=======

def segment_intersect_test(p1, p2, p3, p4):
    """Returns True if the line segment from p1 to p2
    intersects the line segment from p3 to p4. Formula from
    http://www.cs.swan.ac.uk/~cssimon/line_intersection.html"""
    (x1,y1) = p1
    (x2,y2) = p2
    (x3,y3) = p3
    (x4,y4) = p4
    denom = (x4-x3)*(y1-y2) - (x1-x2)*(y4-y3)
    if abs(denom) < 0.0001:
        return False
    numa = (y3-y4)*(x1-x3) + (x4-x3)*(y1-y3)
    numb = (y1-y2)*(x1-x3) + (x2-x1)*(y1-y3)
    ta = numa / denom
    tb = numb / denom
    if (0 <= ta <= 1) and (0 <= tb <= 1):
        return True
    else:
        return False
    

def rotation_matrix_to_euler_angles(R):
    "Input R is a 3x3 rotation matrix."
    sy = sqrt(R[0,0] * R[0,0] +  R[1,0] * R[1,0])
    singular = sy < 1e-6
    if  not singular:
        x = atan2(R[2,1] , R[2,2])
        y = atan2(-R[2,0], sy)
        z = atan2(R[1,0], R[0,0])
    else:
        x = atan2(-R[1,2], R[1,1])
        y = atan2(-R[2,0], sy)
        z = 0

    return np.array([x, y, z])
>>>>>>> e9081ea7
<|MERGE_RESOLUTION|>--- conflicted
+++ resolved
@@ -3,11 +3,7 @@
 """
 
 import numpy as np
-<<<<<<< HEAD
-from math import sin, cos, tan, pi
-=======
 from math import sin, cos, tan, pi, atan2, asin, sqrt
->>>>>>> e9081ea7
 
 def point(x=0,y=0,z=0):
     return np.array([ [x], [y], [z], [1.] ])
@@ -213,8 +209,6 @@
     x = Dx / D
     y = Dy / D
     return (x,y)
-<<<<<<< HEAD
-=======
 
 def segment_intersect_test(p1, p2, p3, p4):
     """Returns True if the line segment from p1 to p2
@@ -235,7 +229,7 @@
         return True
     else:
         return False
-    
+
 
 def rotation_matrix_to_euler_angles(R):
     "Input R is a 3x3 rotation matrix."
@@ -250,5 +244,4 @@
         y = atan2(-R[2,0], sy)
         z = 0
 
-    return np.array([x, y, z])
->>>>>>> e9081ea7
+    return np.array([x, y, z])