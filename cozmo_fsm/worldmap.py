from math import pi, inf, sin, cos, tan, atan2, sqrt
import time

from cozmo.faces import Face
from cozmo.objects import LightCube, CustomObject
from cozmo.util import Pose

from . import evbase
from . import transform
from . import custom_objs
from .transform import wrap_angle, quat2rot, quaternion_to_euler_angle, get_orientation_state

import math
import numpy as np

class WorldObject():
    def __init__(self, id=None, x=0, y=0, z=0, is_visible=None):
        self.id = id
        self.x = x
        self.y = y
        self.z = z
        self.is_fixed = False   # True for walls and markers in predefined maps
        self.is_obstacle = True
        if is_visible is not None:
            self.is_visible = is_visible
        self.sdk_obj = None
        self.update_from_sdk = False
        self.is_foreign = False
        if is_visible:
            self.pose_confidence = +1
        else:
            self.pose_confidence = -1

class LightCubeObj(WorldObject):
    light_cube_size = (44., 44., 44.)
    def __init__(self, sdk_obj, id=None, x=0, y=0, z=0, theta=0):
        if id is None:
            id = 'Cube-' + str(sdk_obj.cube_id)
        super().__init__(id,x,y,z)
        self.orientation = transform.ORIENTATION_UPRIGHT
        self.sdk_obj = sdk_obj
        if sdk_obj:
            self.sdk_obj.wm_obj = self
            self.update_from_sdk = True
            self.orientation, _, _, self.theta = get_orientation_state(self.sdk_obj.pose.rotation.q0_q1_q2_q3)
        else:
            self.theta = theta
        self.size = self.light_cube_size
<<<<<<< HEAD
        self.theta = theta
        try:
            self.orientation, _, _, self.theta = get_orientation_state(self.sdk_obj.pose.rotation.q0_q1_q2_q3)
        except AttributeError:
            pass
=======
>>>>>>> 3a4c1cfc

    @property
    def is_visible(self):
        return self.sdk_obj.is_visible

    def __repr__(self):
        if self.pose_confidence >= 0:
            vis = ' visible' if self.sdk_obj and self.is_visible else ''
            return '<LightCubeObj %s: (%.1f, %.1f, %.1f) @ %d deg.%s %s>' % \
                (self.id, self.x, self.y, self.z, self.theta*180/pi, vis, self.orientation)
        else:
            return '<LightCubeObj %s: position unknown>' % self.id


class ChargerObj(WorldObject):
    def __init__(self, sdk_obj, id=None, x=0, y=0, z=0, theta=0):
        if id is None:
            id = 'Charger'
        super().__init__(id,x,y,z)
        self.sdk_obj = sdk_obj
        if sdk_obj:
            self.sdk_obj.wm_obj = self
            self.update_from_sdk = True
        self.orientation = ''
        self.theta = theta
        self.size = (104, 98, 10)
        if self.sdk_obj.pose:
            self.orientation, _, _, self.theta = get_orientation_state(self.sdk_obj.pose.rotation.q0_q1_q2_q3)

    @property
    def is_visible(self):
        return self.sdk_obj.is_visible

    def __repr__(self):
        if self.pose_confidence >= 0:
            vis = ' visible' if self.sdk_obj and self.is_visible else ''
            return '<ChargerObj: (%.1f, %.1f, %.1f) @ %d deg.%s %s>' % \
                (self.x, self.y, self.z, self.theta*180/pi, vis, self.orientation)
        else:
            return '<ChargerObj: position unknown>'


class CustomMarkerObj(WorldObject):
    def __init__(self, sdk_obj, id=None, x=0, y=0, z=0, theta=0):
        if id is None:
            custom_type = sdk_obj.object_type.name[-2:]
            id = 'CustomMarkerObj-' + str(custom_type)
        super().__init__(id,x,y,z)
        self.sdk_obj = sdk_obj
        self.marker_number = int(id[-2:])
        if self.sdk_obj:
            self.orientation, self.theta, _, _ = get_orientation_state(self.sdk_obj.pose.rotation.q0_q1_q2_q3, True)
        else:
            self.theta = theta
            self.orientation = transform.ORIENTATION_UPRIGHT

    @property
    def is_visible(self):
        return self.sdk_obj.is_visible

    def __repr__(self):
        if self.sdk_obj:
            vis = ' visible' if self.is_visible else ''
            return '<CustomMarkerObj-%s %d: (%.1f,%.1f)%s %s>' % \
                (self.sdk_obj.object_type.name[-2:], self.sdk_obj.object_id,
                 self.x, self.y, vis, self.orientation)
        else:
            return '<CustomMarkerObj %s (%.1f,%.1f) %s>' % \
                (self.id, self.x, self.y, self.orientation)


class CustomCubeObj(WorldObject):
    def __init__(self, sdk_obj, id=None, x=0, y=0, z=0, theta=0, size=None):
        custom_type = sdk_obj.object_type.name[-2:]
        if id is None:
            id = 'CustomCubeObj-' + str(custom_type)
        super().__init__(id,x,y,z)
        self.sdk_obj = sdk_obj
        self.update_from_sdk = True
        self.theta = theta
        self.custom_type = custom_type
        if (size is None) and isinstance(id, CustomObject):
            self.size = (id.x_size_mm, id.y_size_mm, id.z_size_mm)
        elif size:
            self.size = size
        else:
            self.size = (50., 50., 50.)

    @property
    def is_visible(self):
        return self.sdk_obj.is_visible

    def __repr__(self):
        vis = ' visible' if self.sdk_obj and self.is_visible else ''
        return '<CustomCubeObj-%s %d: (%.1f,%.1f, %.1f) @ %d deg.%s>' % \
               (self.sdk_obj.object_type.name[-2:], self.sdk_obj.object_id,
                self.x, self.y, self.z, self.theta*180/pi, vis)


class ArucoMarkerObj(WorldObject):
    def __init__(self, aruco_parent, marker_number, id=None, x=0, y=0, z=0, theta=0):
        if id is None:
            id = 'Aruco-' + str(marker_number)
        super().__init__(id,x,y,z)
        self.aruco_parent = aruco_parent
        self.marker_number = marker_number
        self.theta = theta
        self.pose_confidence = +1

    @property
    def is_visible(self):
        return self.marker_number in self.aruco_parent.seen_marker_ids

    def __repr__(self):
        if self.pose_confidence >= 0:
            vis = ' visible' if self.is_visible else ''
            fix = ' fixed' if self.is_fixed else ''
            return '<ArucoMarkerObj %d: (%.1f, %.1f, %.1f) @ %d deg.%s%s>' % \
                (self.marker_number, self.x, self.y, self.z, self.theta*180/pi, fix, vis)
        else:
            return '<ArucoMarkerObj %d: position unknown>' % self.marker_number


class WallObj(WorldObject):
    def __init__(self, id=None, x=0, y=0, theta=0, length=100, height=150,
                 door_width=75, door_height=105, marker_specs=dict(),
                 doorways=[], door_ids=[], is_foreign=False, is_fixed=False,
                 wall_spec=None, spec_id=None):
        if wall_spec:
            spec_id = wall_spec.spec_id
            length = wall_spec.length
            height = wall_spec.height
            door_width = wall_spec.door_width
            door_height = wall_spec.door_height
            marker_specs = wall_spec.marker_specs.copy()
            doorways = wall_spec.doorways.copy()
            door_ids = wall_spec.door_ids.copy()
        if id:
            self.wall_label = id[1+id.rfind('-'):]
        else:
            if len(marker_specs) > 0:
                k = list(marker_specs.keys())
                k.sort()
                self.wall_label = k[0][1+k[0].rfind('-'):]
                id = 'Wall-%s' % self.wall_label
            elif wall_spec and wall_spec.label:
                self.wall_label = wall_spec.label
                id = 'Wall-%s' % wall_spec.label
            else:
                raise ValueError('id (e.g., "A") must be supplied if wall has no markers')
        super().__init__(id, x, y)
        self.z = height/2
        self.theta = theta
        self.spec_id = spec_id
        self.length = length
        self.height = height
        self.door_width = door_width
        self.door_height = door_height
        self.marker_specs = marker_specs
        self.doorways = doorways
        self.door_ids = door_ids
        self.is_foreign = is_foreign
        self.is_fixed = is_fixed
        self.pose_confidence = +1

    def update(self, world_map, x=0, y=0, theta=0):
        # Used instead of making new object for efficiency
        self.x = x
        self.y = y
        self.theta = theta

    def make_doorways(self, world_map):
        index = 0
        for index in range(len(self.doorways)):
            doorway = DoorwayObj(self, index)
            doorway.pose_confidence = +1
            world_map.objects[doorway.id] = doorway

    def make_arucos(self, world_map):
        "Called by add_fixed_landmark to make fixed aruco markers."
        for key,value in self.marker_specs.items():
            # Project marker onto the wall; move marker if it already exists
            marker = world_map.objects.get(key, None)
            if marker is None:
                marker_number = int(key[1+key.rfind('-'):])
                marker = ArucoMarkerObj(world_map.robot.world.aruco, marker_number=marker_number)
                world_map.objects[marker.id] = marker
            wall_xyz = transform.point(self.length/2 - value[1][0], 0, value[1][1])
            s = 0 if value[0] == +1 else pi
            rel_xyz = transform.aboutZ(self.theta+s).dot(wall_xyz)
            marker.x = self.x + rel_xyz[1][0]
            marker.y = self.y + rel_xyz[0][0]
            marker.z = rel_xyz[2][0]
            marker.theta = wrap_angle(self.theta + s)
            marker.is_fixed = self.is_fixed

    @property
    def is_visible(self):
        try:
            seen_marker_keys = [('Aruco-%d' % id) for id in evbase.robot_for_loading.world.aruco.seen_marker_ids]
        except:
            return True
        for m in self.marker_specs.keys():
            if m in seen_marker_keys:
                return True
        return False

    def __repr__(self):
        if self.pose_confidence >= 0:
            vis = ' visible' if self.is_visible else ''
            fix = ' fixed' if self.is_fixed else ''
            return '<WallObj %s: (%.1f,%.1f) @ %d deg. for %.1f%s%s>' % \
                (self.id, self.x, self.y, self.theta*180/pi, self.length, fix, vis)
        else:
            return '<WallObj %s: position unknown>' % self.id

class DoorwayObj(WorldObject):
    def __init__(self, wall, index):
        self.marker_ids = wall.door_ids[index]
        id = 'Doorway-' + str(self.marker_ids[0])
        super().__init__(id,0,0)
        self.theta = wall.theta
        self.wall = wall
        self.door_width = wall.door_width
        self.index = index  # which doorway is this?  0, 1, ...
        self.is_obstacle = False
        self.update()

    def update(self):
        bignum = 1e6
        self.theta = self.wall.theta
        m = max(-bignum, min(bignum, tan(self.theta+pi/2)))
        b = self.wall.y - m*self.wall.x
        dy =  (self.wall.length/2 - self.wall.doorways[self.index][0]) * cos(self.theta)
        self.y = self.wall.y - dy
        if abs(m) > 1/bignum:
            self.x = (self.y - b) / m
        else:
            self.x = self.wall.x
        self.pose_confidence = self.wall.pose_confidence

    def __repr__(self):
        if self.pose_confidence >= 0:
            return '<DoorwayObj %s: (%.1f,%.1f) @ %d deg.>' % \
                (self.id, self.x, self.y, self.theta*180/pi)
        else:
            return '<DoorwayObj %s: position unknown>' % self.id


class RoomObj(WorldObject):
    def __init__(self, name,
                 points=np.resize(np.array([0,0,0,1]),(4,4)).transpose(),
                 floor=1, door_ids=[], connections=[]):
        "points should be four points in homogeneous coordinates forming a convex polygon"
        id = 'Room-' + name
        self.name = name
        x,y,z,s = points.mean(1)
        super().__init__(id,x,y)
        self.points = points
        self.floor = floor
        self.door_ids = door_ids
        self.connections = connections
        self.is_obstacle = False
        self.is_fixed = True

    def __repr__(self):
        return '<RoomObj %s: (%.1f,%.1f) floor=%s>' % (self.id, self.x, self.y, self.floor)


class ChipObj(WorldObject):
    def __init__(self, id, x, y, z=0, radius=25/2, thickness=4):
        super().__init__(id,x,y,z)
        self.radius = radius
        self.thickness = thickness

    def __repr__(self):
        return '<ChipObj (%.1f,%.1f) radius %.1f>' % \
               (self.x, self.y, self.radius)

class FaceObj(WorldObject):
    def __init__(self, sdk_obj, id, x, y, z, name):
        super().__init__(id, x, y, z)
        self.sdk_obj = sdk_obj
        self.is_obstacle = False
        self.expression = 'unknown'

    @property
    def name(self):
        return self.sdk_obj.name

    @property
    def is_visible(self):
        return self.sdk_obj.is_visible

    def __repr__(self):
        return "<FaceObj name:'%s' expression:%s (%.1f, %.1f, %.1f) vis:%s>" % \
               (self.name, self.expression, self.x, self.y, self.z, self.is_visible)


class CameraObj(WorldObject):
    camera_size = (44., 44., 44.)
    def __init__(self, id=None, x=0, y=0, z=0, theta=0, phi = 0):
        super().__init__(id,x,y,z)
        self.size = self.camera_size
        self.id = id
        self.x = x
        self.y = y
        self.z = z
        self.theta = theta
        self.phi = phi

    def update(self,x=0, y=0, z=0, theta = 0, phi = 0):
        # Used instead of making new object for efficiency
        self.x = x
        self.y = y
        self.z = z
        self.theta = theta
        self.phi = phi

    def __repr__(self):
        return '<CameraObj %d: (%.1f, %.1f, %.1f) @ %f.>\n' % \
               (self.id, self.x, self.y, self.z, self.phi*180/pi)

class RobotForeignObj(WorldObject):
    def __init__(self, cozmo_id=None, x=0, y=0, z=0, theta=0, camera_id = -1 ):
        super().__init__(id,x,y,z)
        self.cozmo_id = cozmo_id
        self.x = x
        self.y = y
        self.z = z
        self.theta = theta
        self.size = (120., 90., 100.)
        self.camera_id = camera_id

    def __repr__(self):
        return '<RobotForeignObj %d: (%.1f, %.1f, %.1f) @ %f.> from camera %f\n' % \
               (self.cozmo_id, self.x, self.y, self.z, self.theta*180/pi, self.camera_id)

    def update(self, x=0, y=0, z=0, theta=0, camera_id=-1):
        # Used instead of making new object for efficiency
        self.x = x
        self.y = y
        self.z = z
        self.theta = theta
        self.camera_id = camera_id


class LightCubeForeignObj(WorldObject):
    light_cube_size = (44., 44., 44.)
    def __init__(self, id=None, cozmo_id=None, x=0, y=0, z=0, theta=0, is_visible=False):
        super().__init__(id,x,y,z)
        self.theta = theta
        self.cozmo_id = cozmo_id
        self.size = self.light_cube_size
        self.is_visible = is_visible

    def __repr__(self):
        return '<LightCubeForeignObj %d: (%.1f, %.1f, %.1f) @ %d deg.> by cozmo %d \n' % \
               (self.id, self.x, self.y, self.z, self.theta*180/pi, self.cozmo_id)

    def update(self, x=0, y=0, z=0, theta=0):
        # Used instead of making new object for efficiency
        self.x = x
        self.y = y
        self.z = z
        self.theta = theta


#================ WorldMap ================

class WorldMap():
    vision_z_fudge = 10  # Cozmo underestimates object z coord by about this much

    def __init__(self,robot):
        self.robot = robot
        self.objects = dict()
        self.shared_objects = dict()

    def add_fixed_landmark(self,landmark):
        landmark.is_fixed = True
        self.objects[landmark.id] = landmark
        if isinstance(landmark,WallObj):
            wall = landmark
            if wall.marker_specs:
                self.robot.world.particle_filter.add_fixed_landmark(landmark)
            wall.make_doorways(self)
            wall.make_arucos(self)
        else:
            self.robot.world.particle_filter.add_fixed_landmark(landmark)

    def delete_wall(self,wall_id):
        "Delete a wall, its markers, and its doorways, so we can predefine a new one."
        wall = self.objects.get(wall_id,None)
        if wall is None: return
        marker_ids = [('Aruco-'+str(id)) for id in wall.marker_specs.keys()]
        door_ids = [('Doorway-'+str(id)) for id in wall.door_ids]
        landmarks = self.robot.world.particle_filter.sensor_model.landmarks
        del self.objects[wall_id]
        if wall_id in landmarks:
            del landmarks[wall_id]
        for marker_id in marker_ids:
            if marker_id in self.objects:
                del self.objects[marker_id]
            if marker_id in landmarks:
                del landmarks[marker_id]
        for door_id in door_ids:
            if door_id in self.objects:
                del self.objects[door_id]

    def update_map(self):
        """Called to update the map after every camera image, after
        object_observed and object_moved events, and just before the
        path planner runs.
        """
        for (id,cube) in self.robot.world.light_cubes.items():
            self.update_cube(cube)
        if self.robot.world.charger: self.update_charger()
        for face in self.robot.world._faces.values():
            if face.face_id == face.updated_face_id:
                self.update_face(face)
            else:
                if face in self.robot.world.world_map.objects:
                    del  self.robot.world.world_map.objects[face]
        self.update_aruco_landmarks()
        self.update_walls()
        self.update_doorways()
        self.update_perched_cameras()

    def update_cube(self, cube):
        cube_id = 'Cube-' + str(cube.cube_id)
        if cube_id in self.objects:
            foreign_id = "LightCubeForeignObj-"+str(cube.cube_id)
            if foreign_id in self.objects:
                # remove foreign cube when local cube seen
                del self.objects[foreign_id]
            wmobject = self.objects[cube_id]
            wmobject.sdk_obj = cube  # In case created before seen
            if self.robot.carrying is wmobject:
                if cube.is_visible: # we thought we were carrying it, but we're wrong
                    self.robot.carrying = None
                    return self.update_cube(cube)
                else:  # we do appear to be carrying it
                    self.update_carried_object(wmobject)
        elif cube.pose is None:  # not in contact with cube
            return None
        else:
            # Cube is not in the worldmap, so add it.
            wmobject = LightCubeObj(cube)
            self.objects[cube_id] = wmobject
        if cube.is_visible:
            wmobject.update_from_sdk = True  # In case we've just dropped it; now we see it
            wmobject.pose_confidence = +1
        elif (cube.pose is None) or not cube.pose.is_comparable(self.robot.pose): # Robot picked up or cube moved
            wmobject.update_from_sdk = False
        else:       # Robot re-localized so cube came back
            pass  # skip for now due to SDK bug
            # wmobject.update_from_sdk = True
            # wmobject.pose_confidence = max(0, wmobject.pose_confidence)
        if wmobject.update_from_sdk:  # True unless if we've dropped it and haven't seen it yet
            self.update_coords_from_sdk(wmobject, cube)
            wmobject.orientation, _, _, wmobject.theta = get_orientation_state(cube.pose.rotation.q0_q1_q2_q3)
        return wmobject

    def update_charger(self):
        charger = self.robot.world.charger
        if charger is None: return
        charger_id = 'Charger'
        wmobject = self.objects.get(charger_id, None)
        if wmobject is None:
            wmobject = ChargerObj(charger)
            self.objects[charger_id] = wmobject
        wmobject.sdk_obj = charger  # In case we created charger before seeing it
        if self.robot.is_on_charger:
            wmobject.update_from_sdk = False
            theta = wrap_angle(self.robot.world.particle_filter.pose[2] + pi)
            charger_offset = np.array([[-30], [0], [0], [1]])
            offset = transform.aboutZ(theta).dot(charger_offset)
            wmobject.x = self.robot.world.particle_filter.pose[0] + offset[0,0]
            wmobject.y = self.robot.world.particle_filter.pose[1] + offset[1,0]
            wmobject.theta = theta
            wmobject.pose_confidence = +1
        elif charger.is_visible:
            wmobject.update_from_sdk = True
            wmobject.pose_confidence = +1
        elif (charger.pose is None) or not charger.pose.is_comparable(self.robot.pose):
            wmobject.update_from_sdk = False
            wmobject.pose_confidence = -1
        else:       # Robot re-localized so charger came back
            pass  # skip for now due to SDK bug
            # wmobject.update_from_sdk = True
            # wmobject.pose_confidence = max(0, wmobject.pose_confidence)
        if wmobject.update_from_sdk:  # True unless pose isn't comparable
            self.update_coords_from_sdk(wmobject, charger)
            wmobject.orientation, _, _, wmobject.theta = get_orientation_state(charger.pose.rotation.q0_q1_q2_q3)
        return wmobject

    def update_aruco_landmarks(self):
        try:
            seen_marker_objects = self.robot.world.aruco.seen_marker_objects.copy()
        except:
            return
        aruco_parent = self.robot.world.aruco
        for (key,value) in seen_marker_objects.items():
            marker_id = value.id_string
            wmobject = self.objects.get(marker_id, None)
            if wmobject is None:
                # TODO: wait to see marker several times before adding.
                wmobject = ArucoMarkerObj(aruco_parent,key)  # coordinates will be filled in below
                self.objects[marker_id] = wmobject
                landmark_spec = None
            else:
                landmark_spec = self.robot.world.particle_filter.sensor_model.landmarks.get(marker_id, None)
            wmobject.pose_confidence = +1
            if isinstance(landmark_spec, tuple):  # Particle filter is tracking this marker
                wmobject.x = landmark_spec[0][0][0]
                wmobject.y = landmark_spec[0][1][0]
                wmobject.theta = landmark_spec[1]
                elevation = atan2(value.camera_coords[1], value.camera_coords[2])
                cam_pos = transform.point(0,
                                          value.camera_distance * sin(elevation),
                                          value.camera_distance * cos(elevation))
                base_pos = self.robot.kine.joint_to_base('camera').dot(cam_pos)
                wmobject.z = base_pos[2,0]
                wmobject.elevation = elevation
                wmobject.cam_pos = cam_pos
                wmobject.base_pos = base_pos
            elif isinstance(landmark_spec, Pose):  # Hard-coded landmark pose for laboratory exercises
                wmobject.x = landmark_spec.position.x
                wmobject.y = landmark_spec.position.y
                wmobject.theta = landmark_spec.rotation.angle_z.radians
                wmobject.is_fixed = True
            else:
                # Non-landmark: convert aruco sensor values to pf coordinates and update
                elevation = atan2(value.camera_coords[1], value.camera_coords[2])
                cam_pos = transform.point(0,
                                          value.camera_distance * sin(elevation),
                                          value.camera_distance * cos(elevation))
                base_pos = self.robot.kine.joint_to_base('camera').dot(cam_pos)
                wmobject.x = base_pos[0,0]
                wmobject.y = base_pos[1,0]
                wmobject.z = base_pos[2,0]
                wmobject.theta = wrap_angle(self.robot.world.particle_filter.pose[2] +
                                            value.euler_rotation[1]*(pi/180) + pi)
                wmobject.elevation = elevation
                wmobject.cam_pos = cam_pos
                wmobject.base_pos = base_pos

    def update_walls(self):
        for key, value in self.robot.world.particle_filter.sensor_model.landmarks.items():
            if key.startswith('Wall-'):
                if key in self.objects:
                    wall = self.objects[key]
                    if not wall.is_fixed and not wall.is_foreign:
                        wall.update(self,x=value[0][0][0], y=value[0][1][0], theta=value[1])
                else:
                    print('Creating new wall in worldmap:',key)
                    wall_spec = wall_marker_dict[key]
                    wall = WallObj(id=key,
                                   x=value[0][0][0],
                                   y=value[0][1][0],
                                   theta=value[1],
                                   length=wall_spec.length,
                                   height=wall_spec.height,
                                   door_width=wall_spec.door_width,
                                   door_height=wall_spec.door_height,
                                   marker_specs=wall_spec.marker_specs,
                                   doorways=wall_spec.doorways,
                                   door_ids=wall_spec.door_ids,
                                   is_foreign=False,
                                   spec_id=key)
                    self.objects[key] = wall
                    wall.pose_confidence = +1
                    # Make the doorways
                    wall.make_doorways(self.robot.world.world_map)
                # Relocate the aruco markers to their predefined positions
                spec = wall_marker_dict.get(wall.id, None)
                if spec is None: return
                for key,value in spec.marker_specs.items():
                    if key in self.robot.world.world_map.objects:
                        aruco_marker = self.robot.world.world_map.objects[key]
                        dir = value[0]    # +1 for front side or -1 for back side
                        s = 0 if dir == +1 else pi
                        aruco_marker.theta = wrap_angle(wall.theta + s)
                        wall_xyz = transform.point(-dir*(wall.length/2 - value[1][0]), 0, value[1][1])
                        rel_xyz = transform.aboutZ(aruco_marker.theta + pi/2).dot(wall_xyz)
                        aruco_marker.x = wall.x + rel_xyz[0][0]
                        aruco_marker.y = wall.y + rel_xyz[1][0]
                        aruco_marker.z = rel_xyz[2][0]
                        aruco_marker.is_fixed = wall.is_fixed

    def update_doorways(self):
        for key,value in self.robot.world.world_map.objects.items():
            if key.startswith('Doorway'):
                value.update()

    def lookup_face_obj(self,face):
        "Look up face by name, not by Face instance."
        for (key,value) in self.robot.world.world_map.objects.items():
            if isinstance(value, FaceObj) and value.name == face.name:
                if value.sdk_obj is not face and face.is_visible:
                    # Older Face object with same name: replace it with new one
                    value.sdk_obj = face
                    value.id = face.face_id
                return value
        return None

    def update_face(self,face):
        if face.pose is None:
            return
        pos = face.pose.position
        face_obj = self.lookup_face_obj(face)
        if face_obj is None:
            face_obj = FaceObj(face, face.face_id, pos.x, pos.y, pos.z,
                               face.name)
            if len(face.name) == 0:
                key = 'Face:unknown'
            else:
                key = 'Face:' + face.name
            self.robot.world.world_map.objects[key] = face_obj
        else:
            face_obj.sdk_obj = face  # in case face.updated_id changed
        # now update the face
        if face.is_visible:
            face_obj.x = pos.x
            face_obj.y = pos.y
            face_obj.z = pos.z
            face_obj.expression = face.expression
            self.update_coords_from_sdk(face_obj, face)

    def update_custom_object(self, sdk_obj):
        if not sdk_obj.pose.is_comparable(self.robot.pose):
            print('Should never get here:',sdk_obj.pose,self.robot.pose)
            return
        id = 'CustomMarkerObj-' + str(sdk_obj.object_type.name[-2:])
        if id in self.objects:
            wmobject = self.objects[id]
            wmobject.sdk_obj = sdk_obj  # In case created marker before seeing it
        else:
            type = sdk_obj.object_type
            if type in custom_objs.custom_marker_types:
                wmobject = CustomMarkerObj(sdk_obj,id)
            elif type in custom_objs.custom_cube_types:
                wmobject = CustomCubeObj(sdk_obj,id)
            self.objects[id] = wmobject
        wmobject.pose_confidence = +1
        self.update_coords_from_sdk(wmobject, sdk_obj)
        if isinstance(wmobject, CustomMarkerObj):
            wmobject.orientation, wmobject.theta, _, _ = get_orientation_state(sdk_obj.pose.rotation.q0_q1_q2_q3, True)
        elif isinstance(wmobject, CustomCubeObj):
            wmobject.orientation, _, _, wmobject.theta = get_orientation_state(sdk_obj.pose.rotation.q0_q1_q2_q3)

    def update_carried_object(self, wmobject):
        #print('Updating carried object ',wmobject)
        # set x,y based on robot's pose
        # need to cache initial orientation relative to robot:
        #   grasped_orient = wmobject.theta - robot.pose.rotation.angle_z
        world_frame = self.robot.kine.joints['world']
        lift_attach_frame = self.robot.kine.joints['lift_attach']
        tmat = self.robot.kine.base_to_link(world_frame).dot(self.robot.kine.joint_to_base(lift_attach_frame))
        # *** HACK *** : depth calculation only works for cubes; need to handle custom obj, chips
        half_depth = wmobject.size[0] / 2
        new_pose = tmat.dot(transform.point(half_depth,0))
        theta = self.robot.world.particle_filter.pose[2]
        wmobject.x = new_pose[0,0]
        wmobject.y = new_pose[1,0]
        wmobject.z = new_pose[2,0]
        wmobject.theta = theta

    def update_coords_from_sdk(self, wmobject, sdk_obj):
        dx = sdk_obj.pose.position.x - self.robot.pose.position.x
        dy = sdk_obj.pose.position.y - self.robot.pose.position.y
        alpha = atan2(dy,dx) - self.robot.pose.rotation.angle_z.radians
        r = sqrt(dx*dx + dy*dy)
        (rob_x,rob_y,rob_theta) = self.robot.world.particle_filter.pose
        wmobject.x = rob_x + r * cos(alpha + rob_theta)
        wmobject.y = rob_y + r * sin(alpha + rob_theta)
        wmobject.z = sdk_obj.pose.position.z
        orient_diff = wrap_angle(rob_theta - self.robot.pose.rotation.angle_z.radians)
        wmobject.theta = wrap_angle(sdk_obj.pose.rotation.angle_z.radians + orient_diff)

    def update_perched_cameras(self):
        if self.robot.world.server.started:
            pool = self.robot.world.server.camera_landmark_pool
            for key, val in pool.get(self.robot.aruco_id,{}).items():
                if key.startswith('Video'):
                    if key in self.objects:
                        self.objects[key].update(x=val[0][0,0], y=val[0][1,0], z=val[1][0],
                                                 theta=val[1][2], phi=val[1][1])
                    else:
                        # last digit of capture id as camera key
                        self.objects[key] = \
                            CameraObj(id=int(key[-2]), x=val[0][0,0], y=val[0][1,0],
                                      z=val[1][0], theta=val[1][2], phi=val[1][1])
        else:
            for key, val in self.robot.world.particle_filter.sensor_model.landmarks.items():
                if key.startswith('Video'):
                    if key in self.objects:
                        self.objects[key].update(x=val[0][0,0], y=val[0][1,0], z=val[1][0],
                                                 theta=val[1][2], phi=val[1][1])
                    else:
                        # last digit of capture id as camera key
                        self.objects[key] = \
                            CameraObj(id=int(key[-2]), x=val[0][0,0], y=val[0][1,0],
                                      z=val[1][0], theta=val[1][2], phi=val[1][1])

    def invalidate_poses(self):
        # *** This medthod is not currently used. ***
        for wmobj in self.robot.world.world_map.objects.values():
            if not wmobj.is_fixed:
                wmobj.pose_confidence = -1

    def show_objects(self):
        objs = self.objects
        print('%d object%s in the world map:' %
              (len(objs), '' if len(objs) == 1 else 's'))
        basics = ['Charger', 'Cube-1', 'Cube-2', 'Cube-3']
        ordered_keys = []
        for key in basics:
            if key in objs:
                ordered_keys.append(key)
        customs = []
        arucos = []
        walls = []
        misc = []
        for (key,value) in objs.items():
            if key in basics:
                pass
            elif isinstance(value, CustomMarkerObj):
                customs.append(key)
            elif isinstance(value, ArucoMarkerObj):
                arucos.append(key)
            elif isinstance(value, WallObj):
                walls.append(key)
            else:
                misc.append(key)
        arucos.sort()
        walls.sort()
        ordered_keys = ordered_keys + customs + arucos + walls + misc
        for key in ordered_keys:
            print('  ', objs[key])
        print()

#================ Event Handlers ================

    def handle_object_observed(self, evt, **kwargs):
        if isinstance(evt.obj, LightCube):
            # print('observed: ',evt.obj)
            self.update_cube(evt.obj)
        elif isinstance(evt.obj, CustomObject):
            self.update_custom_object(evt.obj)
        elif isinstance(evt.obj, Face):
            self.update_face(evt.obj)

    def handle_object_move_started(self, evt, **kwargs):
        cube = evt.obj
        if self.robot.carrying and self.robot.carrying.sdk_obj is cube:
            return
        if self.robot.fetching and self.robot.fetching.sdk_obj is cube:
            return
        cube.movement_start_time = time.time()
        cube_id = 'Cube-' + str(cube.cube_id)
        wmobject = self.robot.world.world_map.objects[cube_id]
        wmobject.pose_confidence = min(0, wmobject.pose_confidence)

    def handle_object_move_stopped(self, evt, **kwargs):
        cube = evt.obj
        cube.movement_start_time = None

#================ Wall Specification  ================

# WallSpec is used in wall_defs.py

wall_marker_dict = dict()

class WallSpec():
    def __init__(self, label=None, length=100, height=210, door_width=77, door_height=105,
                 marker_specs=dict(), doorways=[], door_ids=[]):
        self.length = length
        self.height = height
        self.door_width = door_width
        self.door_height = door_height
        self.marker_specs = marker_specs
        self.doorways = doorways
        self.door_ids = door_ids
        marker_id_numbers = [int(marker_id[1+marker_id.rfind('-'):]) for marker_id in marker_specs.keys()]
        if label and len(marker_id_numbers) == 0:
            self.spec_id = 'Wall-' + label  # 'Wall-A' for 'A'
            label = 'Wall-' + label
        elif len(marker_id_numbers) > 0 and not label:
            lowest_marker_id = 'Aruco-%d' % min(marker_id_numbers)
            self.spec_id = 'Wall-%d' % min(marker_id_numbers)
            label = self.spec_id  # 'Wall-37' for 'Aruco-37'
        else:
            raise ValueError("Don't know how to label wall '%s'" % label)
        self.label = label
        global wall_marker_dict
        for id in marker_specs.keys():
            wall_marker_dict[id] = self
        wall_marker_dict[label] = self<|MERGE_RESOLUTION|>--- conflicted
+++ resolved
@@ -37,7 +37,6 @@
         if id is None:
             id = 'Cube-' + str(sdk_obj.cube_id)
         super().__init__(id,x,y,z)
-        self.orientation = transform.ORIENTATION_UPRIGHT
         self.sdk_obj = sdk_obj
         if sdk_obj:
             self.sdk_obj.wm_obj = self
@@ -45,15 +44,8 @@
             self.orientation, _, _, self.theta = get_orientation_state(self.sdk_obj.pose.rotation.q0_q1_q2_q3)
         else:
             self.theta = theta
+            self.orientation = transform.ORIENTATION_UPRIGHT
         self.size = self.light_cube_size
-<<<<<<< HEAD
-        self.theta = theta
-        try:
-            self.orientation, _, _, self.theta = get_orientation_state(self.sdk_obj.pose.rotation.q0_q1_q2_q3)
-        except AttributeError:
-            pass
-=======
->>>>>>> 3a4c1cfc
 
     @property
     def is_visible(self):
@@ -77,10 +69,10 @@
         if sdk_obj:
             self.sdk_obj.wm_obj = self
             self.update_from_sdk = True
-        self.orientation = ''
+        self.orientation = transform.ORIENTATION_UPRIGHT
         self.theta = theta
         self.size = (104, 98, 10)
-        if self.sdk_obj.pose:
+        if self.sdk_obj and self.sdk_obj.pose:
             self.orientation, _, _, self.theta = get_orientation_state(self.sdk_obj.pose.rotation.q0_q1_q2_q3)
 
     @property
